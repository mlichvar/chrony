/*
  chronyd/chronyc - Programs for keeping computer clocks accurate.

 **********************************************************************
 * Copyright (C) Richard P. Curnow  1997-2003
 * Copyright (C) Miroslav Lichvar  2009-2014
 * 
 * This program is free software; you can redistribute it and/or modify
 * it under the terms of version 2 of the GNU General Public License as
 * published by the Free Software Foundation.
 * 
 * This program is distributed in the hope that it will be useful, but
 * WITHOUT ANY WARRANTY; without even the implied warranty of
 * MERCHANTABILITY or FITNESS FOR A PARTICULAR PURPOSE.  See the GNU
 * General Public License for more details.
 * 
 * You should have received a copy of the GNU General Public License along
 * with this program; if not, write to the Free Software Foundation, Inc.,
 * 51 Franklin Street, Fifth Floor, Boston, MA  02110-1301, USA.
 * 
 **********************************************************************

  =======================================================================

  Core NTP protocol engine
  */

#include "config.h"

#include "sysincl.h"

#include "array.h"
#include "ntp_core.h"
#include "ntp_io.h"
#include "memory.h"
#include "sched.h"
#include "reference.h"
#include "local.h"
#include "smooth.h"
#include "sources.h"
#include "util.h"
#include "conf.h"
#include "logging.h"
#include "keys.h"
#include "addrfilt.h"
#include "clientlog.h"

/* ================================================== */

static LOG_FileID logfileid;

/* ================================================== */
/* Enumeration used for remembering the operating mode of one of the
   sources */

typedef enum {
  MD_OFFLINE,                   /* No sampling at all */
  MD_ONLINE,                    /* Normal sampling based on sampling interval */
  MD_BURST_WAS_OFFLINE,         /* Burst sampling, return to offline afterwards */
  MD_BURST_WAS_ONLINE,          /* Burst sampling, return to online afterwards */
} OperatingMode;

/* ================================================== */
/* Structure used for holding a single peer/server's
   protocol machine */

struct NCR_Instance_Record {
  NTP_Remote_Address remote_addr; /* Needed for routing transmit packets */
  NTP_Local_Address local_addr; /* Local address/socket used to send packets */
  NTP_Mode mode;                /* The source's NTP mode
                                   (client/server or symmetric active peer) */
  OperatingMode opmode;         /* Whether we are sampling this source
                                   or not and in what way */
  int timer_running;            /* Boolean indicating whether we have a timeout
                                   pending to transmit to the source */
  SCH_TimeoutID timeout_id;     /* Scheduler's timeout ID, if we are
                                   running on a timer. */
  int tx_suspended;             /* Boolean indicating we can't transmit yet */

  int auto_offline;             /* If 1, automatically go offline if server/peer
                                   isn't responding */

  int local_poll;               /* Log2 of polling interval at our end */
  int remote_poll;              /* Log2 of server/peer's polling interval (recovered
                                   from received packets) */
  int remote_stratum;           /* Stratum of the server/peer (recovered from
                                   received packets) */

  int presend_minpoll;           /* If the current polling interval is
                                    at least this, an extra client packet
                                    will be send some time before normal
                                    transmit.  This ensures that both
                                    us and the server/peer have an ARP
                                    entry for each other ready, which
                                    means our measurement is not
                                    botched by an ARP round-trip on one
                                    side or the other. */

  int presend_done;             /* The presend packet has been sent */

  int minpoll;                  /* Log2 of minimum defined polling interval */
  int maxpoll;                  /* Log2 of maximum defined polling interval */

  int min_stratum;              /* Increase stratum in received packets to the
                                   minimum */

  int poll_target;              /* Target number of sourcestats samples */

  int version;                  /* Version set in packets for server/peer */

  double poll_score;            /* Score of current local poll */

  double max_delay;             /* Maximum round-trip delay to the
                                   peer that we can tolerate and still
                                   use the sample for generating
                                   statistics from */

  double max_delay_ratio;       /* Largest ratio of delay /
                                   min_delay_in_register that we can
                                   tolerate.  */

  double max_delay_dev_ratio;   /* Maximum ratio of increase in delay / stddev */

  int do_auth;                  /* Flag indicating whether we
                                   authenticate packets we send to
                                   this machine (if it's serving us or
                                   the association is symmetric). Note
                                   : we don't authenticate if we can't
                                   find the key in our database. */
  uint32_t auth_key_id;          /* The ID of the authentication key to
                                   use. */

  /* Count of how many packets we have transmitted since last successful
     receive from this peer */
  int tx_count;

  /* Timestamp in tx field of last received packet.  We have to
     reproduce this exactly as the orig field or our outgoing
     packet. */
  NTP_int64 remote_orig;     

  /* Local timestamp when the last packet was received from the
     source.  We have to be prepared to tinker with this if the local
     clock has its frequency adjusted before we repond.  The value we
     store here is what our own local time was when the same arrived.
     Before replying, we have to correct this to fit with the
     parameters for the current reference.  (It must be stored
     relative to local time to permit frequency and offset adjustments
     to be made when we trim the local clock). */
  struct timeval local_rx;

  /* Local timestamp when we last transmitted a packet to the source.
     We store two versions.  The first is in NTP format, and is used
     to validate the next received packet from the source.
     Additionally, this is corrected to bring it into line with the
     current reference.  The second is in timeval format, and is kept
     relative to the local clock.  We modify this in accordance with
     local clock frequency/offset changes, and use this for computing
     statistics about the source when a return packet arrives. */
  NTP_int64 local_ntp_tx;
  struct timeval local_tx;

  /* The instance record in the main source management module.  This
     performs the statistical analysis on the samples we generate */

  SRC_Instance source;

  int burst_good_samples_to_go;
  int burst_total_samples_to_go;

};

typedef struct {
  NTP_Remote_Address addr;
  NTP_Local_Address local_addr;
  int interval;
} BroadcastDestination;

/* Array of BroadcastDestination */
static ARR_Instance broadcasts;

/* ================================================== */
/* Initial delay period before first packet is transmitted (in seconds) */
#define INITIAL_DELAY 0.2

/* Spacing required between samples for any two servers/peers (to
   minimise risk of network collisions) (in seconds) */
#define SAMPLING_SEPARATION 0.2

/* Randomness added to spacing between samples for one server/peer */
#define SAMPLING_RANDOMNESS 0.02

/* Adjustment of the peer polling interval */
#define PEER_SAMPLING_ADJ 1.1

/* Spacing between samples in burst mode for one server/peer */
#define BURST_INTERVAL 2.0

/* Time to wait before retransmitting in burst mode, if we did not get
   a reply to the previous probe */
#define BURST_TIMEOUT 2.0

/* Number of samples in initial burst */
#define IBURST_GOOD_SAMPLES 4
#define IBURST_TOTAL_SAMPLES SOURCE_REACH_BITS

/* Time to wait after sending packet to 'warm up' link */
#define WARM_UP_DELAY 4.0

/* Compatible NTP protocol versions */
#define NTP_MAX_COMPAT_VERSION NTP_VERSION
#define NTP_MIN_COMPAT_VERSION 1

/* Maximum allowed dispersion - as defined in RFC 5905 (16 seconds) */
#define NTP_MAX_DISPERSION 16.0

/* Invalid stratum number */
#define NTP_INVALID_STRATUM 0

/* Minimum and maximum allowed poll interval */
#define MIN_POLL 0
#define MAX_POLL 24

/* Kiss-o'-Death codes */
#define KOD_RATE 0x52415445UL /* RATE */

/* Maximum poll interval set by KoD RATE */
#define MAX_KOD_RATE_POLL SRC_DEFAULT_MAXPOLL

/* Invalid socket, different from the one in ntp_io.c */
#define INVALID_SOCK_FD -2

/* ================================================== */

/* Server IPv4/IPv6 sockets */
static int server_sock_fd4;
static int server_sock_fd6;

static ADF_AuthTable access_auth_table;

/* ================================================== */
/* Forward prototypes */

static void transmit_timeout(void *arg);
static double get_transmit_delay(NCR_Instance inst, int on_tx, double last_tx);

/* ================================================== */

static void
do_size_checks(void)
{
  /* Assertions to check the sizes of certain data types
     and the positions of certain record fields */

  /* Check that certain invariants are true */
  assert(sizeof(NTP_int32) == 4);
  assert(sizeof(NTP_int64) == 8);

  /* Check offsets of all fields in the NTP packet format */
  assert(offsetof(NTP_Packet, lvm)             ==  0);
  assert(offsetof(NTP_Packet, stratum)         ==  1);
  assert(offsetof(NTP_Packet, poll)            ==  2);
  assert(offsetof(NTP_Packet, precision)       ==  3);
  assert(offsetof(NTP_Packet, root_delay)      ==  4);
  assert(offsetof(NTP_Packet, root_dispersion) ==  8);
  assert(offsetof(NTP_Packet, reference_id)    == 12);
  assert(offsetof(NTP_Packet, reference_ts)    == 16);
  assert(offsetof(NTP_Packet, originate_ts)    == 24);
  assert(offsetof(NTP_Packet, receive_ts)      == 32);
  assert(offsetof(NTP_Packet, transmit_ts)     == 40);
}

/* ================================================== */

static void
do_time_checks(void)
{
  struct timeval now;
  time_t warning_advance = 3600 * 24 * 365 * 10; /* 10 years */

#ifdef HAVE_LONG_TIME_T
  /* Check that time before NTP_ERA_SPLIT underflows correctly */

  struct timeval tv1 = {NTP_ERA_SPLIT, 1}, tv2 = {NTP_ERA_SPLIT - 1, 1};
  NTP_int64 ntv1, ntv2;
  int r;

  UTI_TimevalToInt64(&tv1, &ntv1, 0);
  UTI_TimevalToInt64(&tv2, &ntv2, 0);
  UTI_Int64ToTimeval(&ntv1, &tv1);
  UTI_Int64ToTimeval(&ntv2, &tv2);

  r = tv1.tv_sec == NTP_ERA_SPLIT &&
      tv1.tv_sec + (1ULL << 32) - 1 == tv2.tv_sec;

  assert(r);

  LCL_ReadRawTime(&now);
  if (tv2.tv_sec - now.tv_sec < warning_advance)
    LOG(LOGS_WARN, LOGF_NtpCore, "Assumed NTP time ends at %s!",
        UTI_TimeToLogForm(tv2.tv_sec));
#else
  LCL_ReadRawTime(&now);
  if (now.tv_sec > 0x7fffffff - warning_advance)
    LOG(LOGS_WARN, LOGF_NtpCore, "System time ends at %s!",
        UTI_TimeToLogForm(0x7fffffff));
#endif
}

/* ================================================== */

void
NCR_Initialise(void)
{
  do_size_checks();
  do_time_checks();

  logfileid = CNF_GetLogMeasurements() ? LOG_FileOpen("measurements",
      "   Date (UTC) Time     IP Address   L St 123 567 ABCD  LP RP Score Offset     Peer del. Peer disp. Root del.  Root disp.")
    : -1;

  access_auth_table = ADF_CreateTable();
  broadcasts = ARR_CreateInstance(sizeof (BroadcastDestination));

  /* Server socket will be opened when access is allowed */
  server_sock_fd4 = INVALID_SOCK_FD;
  server_sock_fd6 = INVALID_SOCK_FD;
}

/* ================================================== */

void
NCR_Finalise(void)
{
  unsigned int i;

  if (server_sock_fd4 != INVALID_SOCK_FD)
    NIO_CloseServerSocket(server_sock_fd4);
  if (server_sock_fd6 != INVALID_SOCK_FD)
    NIO_CloseServerSocket(server_sock_fd6);

  for (i = 0; i < ARR_GetSize(broadcasts); i++)
    NIO_CloseServerSocket(((BroadcastDestination *)ARR_GetElement(broadcasts, i))->local_addr.sock_fd);

  ARR_DestroyInstance(broadcasts);
  ADF_DestroyTable(access_auth_table);
}

/* ================================================== */

static void
restart_timeout(NCR_Instance inst, double delay)
{
  /* Check if we can transmit */
  if (inst->tx_suspended) {
    assert(!inst->timer_running);
    return;
  }

  /* Stop old timer if running */
  if (inst->timer_running)
    SCH_RemoveTimeout(inst->timeout_id);

  /* Start new timer for transmission */
  inst->timeout_id = SCH_AddTimeoutInClass(delay, SAMPLING_SEPARATION,
                                           SAMPLING_RANDOMNESS,
                                           SCH_NtpSamplingClass,
                                           transmit_timeout, (void *)inst);
  inst->timer_running = 1;
}

/* ================================================== */

static void
start_initial_timeout(NCR_Instance inst)
{
  if (!inst->timer_running) {
    /* This will be the first transmission after mode change */

    /* Mark source active */
    SRC_SetActive(inst->source);
  }

  restart_timeout(inst, INITIAL_DELAY);
}

/* ================================================== */

static void
close_client_socket(NCR_Instance inst)
{
  if (inst->mode == MODE_CLIENT && inst->local_addr.sock_fd != INVALID_SOCK_FD) {
    NIO_CloseClientSocket(inst->local_addr.sock_fd);
    inst->local_addr.sock_fd = INVALID_SOCK_FD;
  }
}

/* ================================================== */

static void
take_offline(NCR_Instance inst)
{
  inst->opmode = MD_OFFLINE;
  if (inst->timer_running) {
    SCH_RemoveTimeout(inst->timeout_id);
    inst->timer_running = 0;
  }

  /* Mark source unreachable */
  SRC_ResetReachability(inst->source);

  /* And inactive */
  SRC_UnsetActive(inst->source);

  close_client_socket(inst);

  NCR_ResetInstance(inst);
}

/* ================================================== */

NCR_Instance
NCR_GetInstance(NTP_Remote_Address *remote_addr, NTP_Source_Type type, SourceParameters *params)
{
  NCR_Instance result;

  result = MallocNew(struct NCR_Instance_Record);

  result->remote_addr = *remote_addr;
  result->local_addr.ip_addr.family = IPADDR_UNSPEC;

  switch (type) {
    case NTP_SERVER:
      /* Client socket will be obtained when sending request */
      result->local_addr.sock_fd = INVALID_SOCK_FD;
      result->mode = MODE_CLIENT;
      break;
    case NTP_PEER:
      result->local_addr.sock_fd = NIO_OpenServerSocket(remote_addr);
      result->mode = MODE_ACTIVE;
      break;
    default:
      assert(0);
  }

  result->minpoll = params->minpoll;
  if (result->minpoll < MIN_POLL)
    result->minpoll = SRC_DEFAULT_MINPOLL;
  else if (result->minpoll > MAX_POLL)
    result->minpoll = MAX_POLL;
  result->maxpoll = params->maxpoll;
  if (result->maxpoll < MIN_POLL)
    result->maxpoll = SRC_DEFAULT_MAXPOLL;
  else if (result->maxpoll > MAX_POLL)
    result->maxpoll = MAX_POLL;
  if (result->maxpoll < result->minpoll)
    result->maxpoll = result->minpoll;

  result->min_stratum = params->min_stratum;
  if (result->min_stratum >= NTP_MAX_STRATUM)
    result->min_stratum = NTP_MAX_STRATUM - 1;
  result->presend_minpoll = params->presend_minpoll;

  result->max_delay = params->max_delay;
  result->max_delay_ratio = params->max_delay_ratio;
  result->max_delay_dev_ratio = params->max_delay_dev_ratio;
  result->auto_offline = params->auto_offline;
  result->poll_target = params->poll_target;

  result->version = params->version;
  if (result->version < NTP_MIN_COMPAT_VERSION)
    result->version = NTP_MIN_COMPAT_VERSION;
  else if (result->version > NTP_VERSION)
    result->version = NTP_VERSION;

  if (params->authkey == INACTIVE_AUTHKEY) {
    result->do_auth = 0;
    result->auth_key_id = 0;
  } else {
    result->do_auth = 1;
    result->auth_key_id = params->authkey;
    if (!KEY_KeyKnown(result->auth_key_id)) {
      LOG(LOGS_WARN, LOGF_NtpCore, "Source %s added with unknown key %"PRIu32,
          UTI_IPToString(&result->remote_addr.ip_addr), result->auth_key_id);
    }
  }

  /* Create a source instance for this NTP source */
  result->source = SRC_CreateNewInstance(UTI_IPToRefid(&remote_addr->ip_addr),
                                         SRC_NTP, params->sel_option,
                                         &result->remote_addr.ip_addr,
                                         params->min_samples, params->max_samples);

  result->timer_running = 0;
  result->timeout_id = 0;
  result->tx_suspended = 1;
  result->opmode = params->online ? MD_ONLINE : MD_OFFLINE;
  result->local_poll = result->minpoll;
  
  NCR_ResetInstance(result);

  if (params->iburst) {
    NCR_InitiateSampleBurst(result, IBURST_GOOD_SAMPLES, IBURST_TOTAL_SAMPLES);
  }

  return result;
}

/* ================================================== */

/* Destroy an instance */
void
NCR_DestroyInstance(NCR_Instance instance)
{
  if (instance->opmode != MD_OFFLINE)
    take_offline(instance);

  if (instance->mode == MODE_ACTIVE)
    NIO_CloseServerSocket(instance->local_addr.sock_fd);

  /* This will destroy the source instance inside the
     structure, which will cause reselection if this was the
     synchronising source etc. */
  SRC_DestroyInstance(instance->source);

  /* Free the data structure */
  Free(instance);
}

/* ================================================== */

void
NCR_StartInstance(NCR_Instance instance)
{
  instance->tx_suspended = 0;
  if (instance->opmode != MD_OFFLINE)
    start_initial_timeout(instance);
}

/* ================================================== */

void
NCR_ResetInstance(NCR_Instance instance)
{
  instance->tx_count = 0;
  instance->presend_done = 0;

  instance->poll_score = 0.0;
  instance->remote_poll = 0;
  instance->remote_stratum = 0;

  instance->remote_orig.hi = 0;
  instance->remote_orig.lo = 0;
  instance->local_rx.tv_sec = 0;
  instance->local_rx.tv_usec = 0;
  instance->local_tx.tv_sec = 0;
  instance->local_tx.tv_usec = 0;
  instance->local_ntp_tx.hi = 0;
  instance->local_ntp_tx.lo = 0;

  if (instance->local_poll != instance->minpoll) {
    instance->local_poll = instance->minpoll;

    /* The timer was set with a longer poll interval, restart it */
    if (instance->timer_running)
      restart_timeout(instance, get_transmit_delay(instance, 0, 0.0));
  }
}

/* ================================================== */

void
NCR_ChangeRemoteAddress(NCR_Instance inst, NTP_Remote_Address *remote_addr)
{
  inst->remote_addr = *remote_addr;
  inst->tx_count = 0;
  inst->presend_done = 0;

  if (inst->mode == MODE_CLIENT)
    close_client_socket(inst);
  else {
    NIO_CloseServerSocket(inst->local_addr.sock_fd);
    inst->local_addr.sock_fd = NIO_OpenServerSocket(remote_addr);
  }

  /* Update the reference ID and reset the source/sourcestats instances */
  SRC_SetRefid(inst->source, UTI_IPToRefid(&remote_addr->ip_addr),
               &inst->remote_addr.ip_addr);
  SRC_ResetInstance(inst->source);
}

/* ================================================== */

static void
adjust_poll(NCR_Instance inst, double adj)
{
  inst->poll_score += adj;

  if (inst->poll_score >= 1.0) {
    inst->local_poll += (int)inst->poll_score;
    inst->poll_score -= (int)inst->poll_score;
  }

  if (inst->poll_score < 0.0) {
    inst->local_poll += (int)(inst->poll_score - 1.0);
    inst->poll_score -= (int)(inst->poll_score - 1.0);
  }
  
  /* Clamp polling interval to defined range */
  if (inst->local_poll < inst->minpoll) {
    inst->local_poll = inst->minpoll;
    inst->poll_score = 0;
  } else if (inst->local_poll > inst->maxpoll) {
    inst->local_poll = inst->maxpoll;
    inst->poll_score = 1.0;
  }
}

/* ================================================== */

static double
get_poll_adj(NCR_Instance inst, double error_in_estimate, double peer_distance)
{
  double poll_adj;

  if (error_in_estimate > peer_distance) {
    int shift = 0;
    unsigned long temp = (int)(error_in_estimate / peer_distance);
    do {
      shift++;
      temp>>=1;
    } while (temp);

    poll_adj = -shift - inst->poll_score + 0.5;

  } else {
    int samples = SRC_Samples(inst->source);

    /* Adjust polling interval so that the number of sourcestats samples
       remains close to the target value */
    poll_adj = ((double)samples / inst->poll_target - 1.0) / inst->poll_target;

    /* Make interval shortening quicker */
    if (samples < inst->poll_target) {
      poll_adj *= 2.0;
    }
  }

  return poll_adj;
}

/* ================================================== */

static double
get_transmit_delay(NCR_Instance inst, int on_tx, double last_tx)
{
  int poll_to_use, stratum_diff;
  double delay_time;

  /* If we're in burst mode, queue for immediate dispatch.

     If we're operating in client/server mode, queue the timeout for
     the poll interval hence.  The fact that a timeout has been queued
     in the transmit handler is immaterial - that is only done so that
     we at least send something, if no reply is heard.

     If we're in symmetric mode, we have to take account of the peer's
     wishes, otherwise his sampling regime will fall to pieces.  If
     we're in client/server mode, we don't care what poll interval the
     server responded with last time. */

  switch (inst->opmode) {
    case MD_OFFLINE:
      assert(0);
      break;
    case MD_ONLINE:
      /* Normal processing, depending on whether we're in
         client/server or symmetric mode */

      switch(inst->mode) {
        case MODE_CLIENT:
          /* Client/server association - aim at some randomised time
             approx the poll interval away */
          poll_to_use = inst->local_poll;

          delay_time = (double) (1UL<<poll_to_use);

          break;

        case MODE_ACTIVE:
          /* Symmetric active association - aim at some randomised time approx
             the poll interval away since the last transmit */

          /* Use shorter of the local and remote poll interval, but not shorter
             than the allowed minimum */
          poll_to_use = inst->local_poll;
          if (poll_to_use > inst->remote_poll)
            poll_to_use = inst->remote_poll;
          if (poll_to_use < inst->minpoll)
            poll_to_use = inst->minpoll;

          delay_time = (double) (1UL<<poll_to_use);

          /* If the remote stratum is higher than ours, try to lock on the
             peer's polling to minimize our response time by slightly extending
             our delay or waiting for the peer to catch up with us as the
             random part in the actual interval is reduced. If the remote
             stratum is equal to ours, try to interleave evenly with the peer. */
          stratum_diff = inst->remote_stratum - REF_GetOurStratum();
          if ((stratum_diff > 0 && last_tx * PEER_SAMPLING_ADJ < delay_time) ||
              (!on_tx && !stratum_diff &&
               last_tx / delay_time > PEER_SAMPLING_ADJ - 0.5))
            delay_time *= PEER_SAMPLING_ADJ;

          /* Substract the already spend time */
          if (last_tx > 0.0)
            delay_time -= last_tx;
          if (delay_time < 0.0)
            delay_time = 0.0;

          break;
        default:
          assert(0);
          break;
      }
      break;

    case MD_BURST_WAS_ONLINE:
    case MD_BURST_WAS_OFFLINE:
      /* Burst modes */
      delay_time = on_tx ? BURST_TIMEOUT : BURST_INTERVAL;
      break;
    default:
      assert(0);
      break;
  }

  return delay_time;
}

/* ================================================== */

static int
transmit_packet(NTP_Mode my_mode, /* The mode this machine wants to be */
                int my_poll, /* The log2 of the local poll interval */
                int version, /* The NTP version to be set in the packet */
                int do_auth, /* Boolean indicating whether to authenticate the packet or not */
                uint32_t key_id, /* The authentication key ID */
                NTP_int64 *orig_ts, /* Originate timestamp (from received packet) */
                struct timeval *local_rx, /* Local time request packet was received */
                struct timeval *local_tx, /* RESULT : Time this reply
                                             is sent as local time, or
                                             NULL if don't want to
                                             know */
                NTP_int64 *local_ntp_tx, /* RESULT : Time reply sent
                                            as NTP timestamp
                                            (including adjustment to
                                            reference), ignored if
                                            NULL */
                NTP_Remote_Address *where_to, /* Where to address the reponse to */
                NTP_Local_Address *from /* From what address to send it */
                )
{
  NTP_Packet message;
  int leap, auth_len, length, ret;
  struct timeval local_receive, local_transmit;

  /* Parameters read from reference module */
  int are_we_synchronised, our_stratum, smooth_time;
  NTP_Leap leap_status;
  uint32_t our_ref_id, ts_fuzz;
  struct timeval our_ref_time;
  double our_root_delay, our_root_dispersion, smooth_offset;

  /* Don't reply with version higher than ours */
  if (version > NTP_VERSION) {
    version = NTP_VERSION;
  }

  /* This is accurate enough and cheaper than calling LCL_ReadCookedTime.
     A more accurate time stamp will be taken later in this function. */
  SCH_GetLastEventTime(&local_transmit, NULL, NULL);

  REF_GetReferenceParams(&local_transmit,
                         &are_we_synchronised, &leap_status,
                         &our_stratum,
                         &our_ref_id, &our_ref_time,
                         &our_root_delay, &our_root_dispersion);

  /* Get current smoothing offset when sending packet to a client */
  if (SMT_IsEnabled() && (my_mode == MODE_SERVER || my_mode == MODE_BROADCAST)) {
    smooth_time = 1;
    smooth_offset = SMT_GetOffset(&local_transmit);

    /* Suppress leap second when smoothing and slew mode are enabled */
    if (REF_GetLeapMode() == REF_LeapModeSlew &&
        (leap_status == LEAP_InsertSecond || leap_status == LEAP_DeleteSecond))
      leap_status = LEAP_Normal;
  } else {
    smooth_time = 0;
    smooth_offset = 0.0;
  }

  if (are_we_synchronised) {
    leap = (int) leap_status;
  } else {
    leap = LEAP_Unsynchronised;
  }

  /* Generate transmit packet */
  message.lvm = NTP_LVM(leap, version, my_mode);
  /* Stratum 16 and larger are invalid */
  if (our_stratum < NTP_MAX_STRATUM) {
    message.stratum = our_stratum;
  } else {
    message.stratum = NTP_INVALID_STRATUM;
  }
 
  message.poll = my_poll;
  message.precision = LCL_GetSysPrecisionAsLog();

  /* If we're sending a client mode packet and we aren't synchronized yet, 
     we might have to set up artificial values for some of these parameters */
  message.root_delay = UTI_DoubleToInt32(our_root_delay);
  message.root_dispersion = UTI_DoubleToInt32(our_root_dispersion);

  message.reference_id = htonl((NTP_int32) our_ref_id);

  /* Now fill in timestamps */

  if (smooth_time) {
    UTI_AddDoubleToTimeval(&our_ref_time, smooth_offset, &our_ref_time);
    UTI_AddDoubleToTimeval(local_rx, smooth_offset, &local_receive);
  } else {
    local_receive = *local_rx;
  }

  UTI_TimevalToInt64(&our_ref_time, &message.reference_ts, 0);

  /* Originate - this comes from the last packet the source sent us */
  message.originate_ts = *orig_ts;

  /* Receive - this is when we received the last packet from the source.
     This timestamp will have been adjusted so that it will now look to
     the source like we have been running on our latest estimate of
     frequency all along */
  UTI_TimevalToInt64(&local_receive, &message.receive_ts, 0);

  /* Prepare random bits which will be added to the transmit timestamp. */
  ts_fuzz = UTI_GetNTPTsFuzz(message.precision);

  /* Transmit - this our local time right now!  Also, we might need to
     store this for our own use later, next time we receive a message
     from the source we're sending to now. */
  LCL_ReadCookedTime(&local_transmit, NULL);

  if (smooth_time)
    UTI_AddDoubleToTimeval(&local_transmit, smooth_offset, &local_transmit);

  length = NTP_NORMAL_PACKET_LENGTH;

  /* Authenticate */
  if (do_auth && key_id) {
    /* Pre-compensate the transmit time by approx. how long it will
       take to generate the authentication data. */
    local_transmit.tv_usec += KEY_GetAuthDelay(key_id);
    UTI_NormaliseTimeval(&local_transmit);
    UTI_TimevalToInt64(&local_transmit, &message.transmit_ts, ts_fuzz);

    auth_len = KEY_GenerateAuth(key_id, (unsigned char *) &message,
        offsetof(NTP_Packet, auth_keyid),
        (unsigned char *)&message.auth_data, sizeof (message.auth_data));
    if (auth_len > 0) {
      message.auth_keyid = htonl(key_id);
      length += sizeof (message.auth_keyid) + auth_len;
    } else {
      DEBUG_LOG(LOGF_NtpCore,
                "Could not generate auth data with key %"PRIu32" to send packet",
                key_id);
      return 0;
    }
  } else {
    if (do_auth) {
      /* Zero key ID means crypto-NAK, append only the ID without any data */
      message.auth_keyid = 0;
      length += sizeof (message.auth_keyid);
    }
    UTI_TimevalToInt64(&local_transmit, &message.transmit_ts, ts_fuzz);
  }

  ret = NIO_SendPacket(&message, where_to, from, length);

  if (local_tx) {
    *local_tx = local_transmit;
  }

  if (local_ntp_tx) {
    *local_ntp_tx = message.transmit_ts;
  }

  return ret;
}

/* ================================================== */
/* Timeout handler for transmitting to a source. */

static void
transmit_timeout(void *arg)
{
  NCR_Instance inst = (NCR_Instance) arg;
  int sent;

  inst->timer_running = 0;

  switch (inst->opmode) {
    case MD_BURST_WAS_ONLINE:
      /* With online burst switch to online before last packet */
      if (inst->burst_total_samples_to_go <= 1)
        inst->opmode = MD_ONLINE;
    case MD_BURST_WAS_OFFLINE:
      if (inst->burst_total_samples_to_go <= 0)
        take_offline(inst);
      break;
    default:
      break;
  }

  /* With auto_offline take the source offline on 2nd missed reply */
  if (inst->auto_offline && inst->tx_count >= 2)
    NCR_TakeSourceOffline(inst);

  if (inst->opmode == MD_OFFLINE) {
    return;
  }

  DEBUG_LOG(LOGF_NtpCore, "Transmit timeout for [%s:%d]",
      UTI_IPToString(&inst->remote_addr.ip_addr), inst->remote_addr.port);

  /* Open new client socket */
  if (inst->mode == MODE_CLIENT) {
    close_client_socket(inst);
    assert(inst->local_addr.sock_fd == INVALID_SOCK_FD);
    inst->local_addr.sock_fd = NIO_OpenClientSocket(&inst->remote_addr);
  }

  /* Check whether we need to 'warm up' the link to the other end by
     sending an NTP exchange to ensure both ends' ARP caches are
     primed.  On loaded systems this might also help ensure that bits
     of the program are paged in properly before we start. */

  if ((inst->presend_minpoll > 0) &&
      (inst->presend_minpoll <= inst->local_poll) &&
      !inst->presend_done) {
    
    /* Send a client packet, don't store the local tx values
       as the reply will be ignored */
    transmit_packet(MODE_CLIENT, inst->local_poll, inst->version, 0, 0,
                    &inst->remote_orig, &inst->local_rx, NULL, NULL,
                    &inst->remote_addr, &inst->local_addr);

    inst->presend_done = 1;

    /* Requeue timeout */
    restart_timeout(inst, WARM_UP_DELAY);

    return;
  }

  inst->presend_done = 0; /* Reset for next time */

  sent = transmit_packet(inst->mode, inst->local_poll,
                         inst->version,
                         inst->do_auth, inst->auth_key_id,
                         &inst->remote_orig,
                         &inst->local_rx, &inst->local_tx, &inst->local_ntp_tx,
                         &inst->remote_addr,
                         &inst->local_addr);

  ++inst->tx_count;

  /* If the source loses connectivity and our packets are still being sent,
     back off the sampling rate to reduce the network traffic.  If it's the
     source to which we are currently locked, back off slowly. */

  if (inst->tx_count >= 2) {
    /* Implies we have missed at least one transmission */

    if (sent) {
      adjust_poll(inst, SRC_IsSyncPeer(inst->source) ? 0.1 : 0.25);
    }

    SRC_UpdateReachability(inst->source, 0);
  }

  switch (inst->opmode) {
    case MD_BURST_WAS_ONLINE:
      /* When not reachable, don't stop online burst until sending succeeds */
      if (!sent && !SRC_IsReachable(inst->source))
        break;
      /* Fall through */
    case MD_BURST_WAS_OFFLINE:
      --inst->burst_total_samples_to_go;
      break;
    default:
      break;
  }

  /* Restart timer for this message */
  restart_timeout(inst, get_transmit_delay(inst, 1, 0.0));
}


/* ================================================== */

static int
check_packet_format(NTP_Packet *message, int length)
{
  int version;

  /* Check version and length */

  version = NTP_LVM_TO_VERSION(message->lvm);
  if (version < NTP_MIN_COMPAT_VERSION || version > NTP_MAX_COMPAT_VERSION) {
    DEBUG_LOG(LOGF_NtpCore, "NTP packet has invalid version %d", version);
    return 0;
  } 

  if (length < NTP_NORMAL_PACKET_LENGTH || (unsigned int)length % 4) {
    DEBUG_LOG(LOGF_NtpCore, "NTP packet has invalid length %d", length);
    return 0;
  }

  /* We can't reliably check the packet for invalid extension fields as we
     support MACs longer than the shortest valid extension field */

  return 1;
}

/* ================================================== */

static int
check_packet_auth(NTP_Packet *pkt, int length, int *has_auth, uint32_t *key_id)
{
  int i, remainder, ext_length;
  unsigned char *data;
  uint32_t id;

  /* Go through extension fields and see if there is a valid MAC */

  i = NTP_NORMAL_PACKET_LENGTH;
  data = (void *)pkt;

  while (1) {
    remainder = length - i;

    /* Check if the remaining data is a valid MAC.  This needs to be done
       before trying to parse it as an extension field, because we support
       MACs longer than the shortest valid extension field. */
    if (remainder >= NTP_MIN_MAC_LENGTH && remainder <= NTP_MAX_MAC_LENGTH) {
      id = ntohl(*(uint32_t *)(data + i));
      if (KEY_CheckAuth(id, (void *)pkt, i, (void *)(data + i + 4),
                        remainder - 4)) {
        if (key_id)
          *key_id = id;
        if (has_auth)
          *has_auth = 1;
        return 1;
      }
    }

    /* Check if this is a valid field extension.  They consist of 16-bit type,
       16-bit length of the whole field aligned to 32 bits and data. */
    if (remainder >= NTP_MIN_EXTENSION_LENGTH) {
      ext_length = ntohs(*(uint16_t *)(data + i + 2));
      if (ext_length >= NTP_MIN_EXTENSION_LENGTH &&
          ext_length <= remainder && ext_length % 4 == 0) {
        i += ext_length;
        continue;
      }
    }

    /* Invalid or missing MAC, or format error */
    break;
  }

  /* This is not 100% reliable as a MAC could fail to authenticate and could
     pass as an extension field, leaving reminder smaller than the minimum MAC
     length.  Not a big problem, at worst we won't reply with a crypto-NAK. */
  if (has_auth)
    *has_auth = remainder >= NTP_MIN_MAC_LENGTH;

  return 0;
}

/* ================================================== */

static int
receive_packet(NTP_Packet *message, struct timeval *now, double now_err, NCR_Instance inst, NTP_Local_Address *local_addr, int length)
{
  int pkt_leap;
  uint32_t pkt_refid;
  double pkt_root_delay;
  double pkt_root_dispersion;

  /* The local time to which the (offset, delay, dispersion) triple will
     be taken to relate.  For client/server operation this is practically
     the same as either the transmit or receive time.  The difference comes
     in symmetric active mode, when the receive may come minutes after the
     transmit, and this time will be midway between the two */
  struct timeval sample_time;

  /* The estimated offset in seconds, a positive value indicates that the local
     clock is SLOW of the remote source and a negative value indicates that the
     local clock is FAST of the remote source */
  double offset;

  /* The estimated peer delay, dispersion and distance */
  double delay, dispersion, distance;

  /* The total root delay and dispersion */
  double root_delay, root_dispersion;

  /* The skew and estimated frequency offset relative to the remote source */
  double skew, source_freq_lo, source_freq_hi;

  /* These are the timeval equivalents of the remote epochs */  
  struct timeval remote_receive_tv, remote_transmit_tv;
  struct timeval remote_reference_tv;
  struct timeval local_average, remote_average;
  double local_interval, remote_interval;

  /* RFC 5905 packet tests */
  int test1, test2, test3, test5, test6, test7;
  int valid_packet;

  /* Additional tests */
  int testA, testB, testC, testD;
  int good_packet;

  /* Kiss-o'-Death codes */
  int kod_rate;

  /* Characters used to print synchronisation status */
  static const char sync_stats[4] = {'N', '+', '-', '?'};

  /* The estimated offset predicted from previous samples.  The
     convention here is that positive means local clock FAST of
     reference, i.e. backwards to the way that 'offset' is defined. */
  double estimated_offset;

  /* The absolute difference between the offset estimate and
     measurement in seconds */
  double error_in_estimate;

<<<<<<< HEAD
  double delay_time, precision;
  int requeue_transmit;

  /* ==================== */
=======
  /* ==================== */

  pkt_leap = (message->lvm >> 6) & 0x3;
  if (pkt_leap == 0x3) {
    source_is_synchronized = 0;
  } else {
    source_is_synchronized = 1;
  }
>>>>>>> 54bbd2b1

  pkt_leap = NTP_LVM_TO_LEAP(message->lvm);
  pkt_refid = ntohl(message->reference_id);
  pkt_root_delay = UTI_Int32ToDouble(message->root_delay);
  pkt_root_dispersion = UTI_Int32ToDouble(message->root_dispersion);

  UTI_Int64ToTimeval(&message->receive_ts, &remote_receive_tv);
  UTI_Int64ToTimeval(&message->transmit_ts, &remote_transmit_tv);
  UTI_Int64ToTimeval(&message->reference_ts, &remote_reference_tv);

  /* Check if the packet is valid per RFC 5905, section 8.
     The test values are 1 when passed and 0 when failed. */
  
  /* Test 1 checks for duplicate packet */
  test1 = message->transmit_ts.hi != inst->remote_orig.hi ||
          message->transmit_ts.lo != inst->remote_orig.lo;

  /* Test 2 checks for bogus packet.  This ensures the source is responding to
     the latest packet we sent to it. */
  test2 = message->originate_ts.hi == inst->local_ntp_tx.hi &&
          message->originate_ts.lo == inst->local_ntp_tx.lo;
  
  /* Test 3 checks for invalid timestamps.  This can happen when the
     association if not properly 'up'. */
  test3 = (message->originate_ts.hi || message->originate_ts.lo) &&
          (message->receive_ts.hi || message->receive_ts.lo) &&
          (message->reference_ts.hi || message->reference_ts.lo) &&
          (message->transmit_ts.hi || message->transmit_ts.lo);

  /* Test 4 would check for denied access.  It would always pass as this
     function is called only for known sources. */

  /* Test 5 checks for authentication failure.  If we expect authenticated info
     from this peer/server and the packet doesn't have it or the authentication
     is bad, it's got to fail.  If the peer or server sends us an authenticated
     frame, but we're not bothered about whether he authenticates or not, just
     ignore the test. */
  test5 = inst->do_auth ? check_packet_auth(message, length, NULL, NULL) : 1;

  /* Test 6 checks for unsynchronised server */
  test6 = pkt_leap != LEAP_Unsynchronised &&
          message->stratum < NTP_MAX_STRATUM &&
          message->stratum != NTP_INVALID_STRATUM; 

  /* Test 7 checks for bad data.  The root distance must be smaller than a
     defined maximum and the transmit time must not be before the time of
     the last synchronisation update. */
  test7 = pkt_root_delay / 2.0 + pkt_root_dispersion < NTP_MAX_DISPERSION &&
          UTI_CompareTimevals(&remote_reference_tv, &remote_transmit_tv) < 1;

  /* The packet is considered valid if the tests above passed */
  valid_packet = test1 && test2 && test3 && test5 && test6 && test7;

  /* Check for Kiss-o'-Death codes */
  kod_rate = 0;
  if (test1 && test2 && test5 && pkt_leap == LEAP_Unsynchronised &&
      message->stratum == NTP_INVALID_STRATUM) {
    if (pkt_refid == KOD_RATE)
      kod_rate = 1;
  }

<<<<<<< HEAD
  /* Regardless of any validity checks we apply, we are required to
     save these fields from the packet into the ntp source instance record.
     Note we can't do this assignment before test 1 has been carried out. */
  inst->remote_orig = message->transmit_ts;
  inst->local_rx = *now;

  /* This protects against replay of the last packet we sent */
  if (test2)
    inst->local_ntp_tx.hi = inst->local_ntp_tx.lo = 0;
=======
  /* Test 3 requires that pkt.org != 0 and pkt.rec != 0.  If
     either of these are true it means the association is not properly
     'up'. */
  
  if (((message->originate_ts.hi == 0) && (message->originate_ts.lo == 0)) ||
      ((message->receive_ts.hi == 0) && (message->receive_ts.lo == 0))) {
    test3 = 0; /* Failed */
  } else {
    test3 = 1; /* Success */
  }

  SRC_GetFrequencyRange(inst->source, &source_freq_lo, &source_freq_hi);
>>>>>>> 54bbd2b1

  if (valid_packet) {
    precision = LCL_GetSysPrecisionAsQuantum();

    SRC_GetFrequencyRange(inst->source, &source_freq_lo, &source_freq_hi);
    
    UTI_AverageDiffTimevals(&remote_receive_tv, &remote_transmit_tv,
                            &remote_average, &remote_interval);

    UTI_AverageDiffTimevals(&inst->local_tx, now,
                            &local_average, &local_interval);

    /* In our case, we work out 'delay' as the worst case delay,
       assuming worst case frequency error between us and the other
       source */
    delay = local_interval - remote_interval * (1.0 + source_freq_lo);

    /* Clamp delay to avoid misleading results later */
    delay = fabs(delay);
    if (delay < precision)
      delay = precision;
    
    /* Calculate offset.  Following the NTP definition, this is negative
       if we are fast of the remote source. */
    UTI_DiffTimevalsToDouble(&offset, &remote_average, &local_average);
    
    /* We treat the time of the sample as being midway through the local
       measurement period.  An analysis assuming constant relative
       frequency and zero network delay shows this is the only possible
       choice to estimate the frequency difference correctly for every
       sample pair. */
    sample_time = local_average;
    
    /* Calculate skew */
    skew = (source_freq_hi - source_freq_lo) / 2.0;
    
    /* and then calculate peer dispersion */
    dispersion = precision + now_err + skew * fabs(local_interval);
    
    /* Additional tests required to pass before accumulating the sample */

    /* Test A requires that the round trip delay is less than an
       administrator-defined value */ 
    testA = delay <= inst->max_delay;

    /* Test B requires that the ratio of the round trip delay to the
       minimum one currently in the stats data register is less than an
       administrator-defined value */
    testB = inst->max_delay_ratio <= 1.0 ||
            delay / SRC_MinRoundTripDelay(inst->source) <= inst->max_delay_ratio;

    /* Test C requires that the ratio of the increase in delay from the minimum
       one in the stats data register to the standard deviation of the offsets
       in the register is less than an administrator-defined value or the
       difference between measured offset and predicted offset is larger than
       the increase in delay */
    testC = SRC_IsGoodSample(inst->source, -offset, delay,
                             inst->max_delay_dev_ratio, LCL_GetMaxClockError(),
                             &sample_time);

    /* Test D requires that the remote peer is not synchronised to us to
       prevent a synchronisation loop */
    testD = message->stratum <= 1 || pkt_refid != UTI_IPToRefid(&local_addr->ip_addr);
  } else {
    offset = delay = dispersion = 0.0;
    sample_time = *now;
    testA = testB = testC = testD = 0;
  }
  
<<<<<<< HEAD
  /* The packet is considered good for synchronisation if
     the additional tests passed */
  good_packet = testA && testB && testC && testD;

  root_delay = pkt_root_delay + delay;
  root_dispersion = pkt_root_dispersion + dispersion;
  distance = dispersion + 0.5 * delay;

  DEBUG_LOG(LOGF_NtpCore, "NTP packet lvm=%o stratum=%d poll=%d prec=%d root_delay=%f root_disp=%f refid=%"PRIx32" [%s]",
            message->lvm, message->stratum, message->poll, message->precision,
            pkt_root_delay, pkt_root_dispersion, pkt_refid,
            message->stratum == NTP_INVALID_STRATUM ? UTI_RefidToString(pkt_refid) : "");
  DEBUG_LOG(LOGF_NtpCore, "reference=%s origin=%s receive=%s transmit=%s",
            UTI_TimestampToString(&message->reference_ts),
            UTI_TimestampToString(&message->originate_ts),
            UTI_TimestampToString(&message->receive_ts),
            UTI_TimestampToString(&message->transmit_ts));
  DEBUG_LOG(LOGF_NtpCore, "offset=%f delay=%f dispersion=%f root_delay=%f root_dispersion=%f",
            offset, delay, dispersion, root_delay, root_dispersion);
  DEBUG_LOG(LOGF_NtpCore, "test123=%d%d%d test567=%d%d%d testABCD=%d%d%d%d kod_rate=%d valid=%d good=%d",
            test1, test2, test3, test5, test6, test7, testA, testB, testC, testD,
            kod_rate, valid_packet, good_packet);

  requeue_transmit = 0;
=======
  peer_distance = epsilon + 0.5 * fabs(delta);
  
  /* Test 4 requires that the round trip delay to the source and the
     source (RFC1305 'peer') dispersion are less than a cutoff value */

  if ((fabs(delta) >= NTP_MAX_DISPERSION) ||
      (epsilon >= NTP_MAX_DISPERSION)) {
    test4 = 0; /* Failed */
  } else {
    test4 = 1; /* Success */
  }

  /* Test 4a (additional to RFC1305) requires that the round trip
     delay is less than an administrator-defined value */

  if (fabs(delta) > inst->max_delay) {
    test4a = 0; /* Failed */
  } else {
    test4a = 1; /* Success */
  }

  /* Test 4b (additional to RFC1305) requires that the ratio of the
     round trip delay to the minimum one currently in the stats data
     register is less than an administrator-defined value */

  if (inst->max_delay_ratio > 1.0 &&
      fabs(delta/SRC_MinRoundTripDelay(inst->source)) > inst->max_delay_ratio) {
    test4b = 0; /* Failed */
  } else {
    test4b = 1; /* Success */
  }

  /* Test 4c (additional to RFC1305) requires that the ratio of the
     increase in delay from the minimum one in the stats data register to
     the standard deviation of the offsets in the register is less than an
     administrator-defined value or the difference between measured offset
     and predicted offset is larger than the increase in delay */
  if (!SRC_IsGoodSample(inst->source, -theta, fabs(delta),
        inst->max_delay_dev_ratio, LCL_GetMaxClockError(), &sample_time)) {
    test4c = 0; /* Failed */
  } else {
    test4c = 1; /* Success */
  }

  /* Test 5 relates to authentication. */
  if (inst->do_auth) {
    if (auth_len > 0) {
      auth_key_id = ntohl(message->auth_keyid);
      test5 = check_packet_auth(message, auth_key_id, auth_len);
    } else {
      /* If we expect authenticated info from this peer/server and the packet
         doesn't have it, it's got to fail */
      test5 = 0;
    }
  } else {
    /* If the peer or server sends us an authenticated frame, but
       we're not bothered about whether he authenticates or not, just
       ignore the test. */
    test5 = 1;
  }

  /* Test 6 checks that (i) the remote clock is synchronised (ii) the
     transmit timestamp is not before the time it was synchronized (clearly
     bogus if it is), and (iii) that it was not synchronised too long ago
     */
  UTI_Int64ToTimeval(&message->reference_ts, &remote_reference_tv);
  if ((!source_is_synchronized) ||
      (UTI_CompareTimevals(&remote_reference_tv, &remote_transmit_tv) == 1) ||
      ((remote_reference_tv.tv_sec + NTP_MAXAGE - remote_transmit_tv.tv_sec) < 0)) {
    test6 = 0; /* Failed */
  } else {
    test6 = 1; /* Succeeded */
  }

  /* (WGU) Set stratum to greater than any valid if incoming is 0 */
  /* as per the NPT v4 documentation*/
  if (message->stratum <= NTP_INVALID_STRATUM) {
    message->stratum = NTP_MAX_STRATUM + 1;
  }

  /* Increase stratum to the configured minimum */
  if (message->stratum < inst->min_stratum) {
    message->stratum = inst->min_stratum;
  }

  /* Test 7i checks that the stratum in the packet is valid */
  if (message->stratum > NTP_MAX_STRATUM) {
    test7i = 0; /* Failed */
  } else {
    test7i = 1;
  }

  /* Test 7ii checks that the stratum in the packet is not higher than ours */
  if (message->stratum > REF_GetOurStratum()) {
    test7ii = 0; /* Failed */
  } else {
    test7ii = 1;
  }

  test7 = test7i && test7ii;

  /* Test 8 checks that the root delay and dispersion quoted in 
     the packet are appropriate */
  if ((pkt_root_delay >= NTP_MAX_DISPERSION) ||
      (pkt_root_dispersion >= NTP_MAX_DISPERSION)) {
    test8 = 0; /* Failed */
  } else {
    test8 = 1;
  }

  /* Check for Kiss-of-Death */
  if (!test7i && !source_is_synchronized) {
      if (!memcmp(&message->reference_id, "RATE", 4))
        kod_rate = 1;
  }

  /* The transmit timestamp and local receive timestamp must not be saved when
     the authentication test failed to prevent denial-of-service attacks on
     symmetric associations using authentication */
  if (test5) {
    inst->remote_orig = message->transmit_ts;
    inst->local_rx = *now;
  }

  valid_kod = test1 && test2 && test5;

  valid_data = test1 && test2 && test3 && test4 && test4a && test4b;
  good_data = valid_data && test4c;
  valid_header = test5 && test6 && test7i && test8;
  good_header = valid_header && test7ii;

  root_delay = pkt_root_delay + fabs(delta);
  root_dispersion = pkt_root_dispersion + epsilon;

  DEBUG_LOG(LOGF_NtpCore, "lvm=%o stratum=%d poll=%d prec=%d",
      message->lvm, message->stratum, message->poll, message->precision);
  DEBUG_LOG(LOGF_NtpCore, "Root delay=%08x (%f), dispersion=%08x (%f)",
      message->root_delay, pkt_root_delay, message->root_dispersion, pkt_root_dispersion);
  DEBUG_LOG(LOGF_NtpCore, "Ref id=[%x], ref_time=%08x.%08x [%s]",
      ntohl(message->reference_id),
      message->reference_ts.hi, message->reference_ts.lo,
      UTI_TimestampToString(&message->reference_ts));
  DEBUG_LOG(LOGF_NtpCore, "Originate=%08x.%08x [%s]",
      message->originate_ts.hi, message->originate_ts.lo,
      UTI_TimestampToString(&message->originate_ts));
  DEBUG_LOG(LOGF_NtpCore, "Message receive=%08x.%08x [%s]",
      message->receive_ts.hi, message->receive_ts.lo,
      UTI_TimestampToString(&message->receive_ts));

  DEBUG_LOG(LOGF_NtpCore, "Transmit=%08x.%08x [%s]",
      message->transmit_ts.hi, message->transmit_ts.lo,
      UTI_TimestampToString(&message->transmit_ts));

  DEBUG_LOG(LOGF_NtpCore, "theta=%f delta=%f epsilon=%f root_delay=%f root_dispersion=%f",
      theta, delta, epsilon, root_delay, root_dispersion);

  DEBUG_LOG(LOGF_NtpCore, "test1=%d test2=%d test3=%d test4=%d valid_data=%d good_data=%d",
      test1, test2, test3, test4, valid_data, good_data);

  DEBUG_LOG(LOGF_NtpCore, "test5=%d test6=%d test7=%d test8=%d valid_header=%d good_header=%d",
      test5, test6, test7, test8, valid_header, good_header);

  DEBUG_LOG(LOGF_NtpCore, "kod_rate=%d valid_kod=%d", kod_rate, valid_kod);
>>>>>>> 54bbd2b1

  /* Reduce polling rate if KoD RATE was received */
  if (kod_rate) {
    if (message->poll > inst->minpoll) {
      /* Set our minpoll to message poll, but use a reasonable maximum */
      if (message->poll <= MAX_KOD_RATE_POLL)
        inst->minpoll = message->poll;
      else if (inst->minpoll < MAX_KOD_RATE_POLL)
        inst->minpoll = MAX_KOD_RATE_POLL;

      if (inst->minpoll > inst->maxpoll)
        inst->maxpoll = inst->minpoll;
      if (inst->minpoll > inst->local_poll)
        inst->local_poll = inst->minpoll;

      LOG(LOGS_WARN, LOGF_NtpCore,
          "Received KoD RATE with poll %d from %s, minpoll set to %d",
          message->poll, UTI_IPToString(&inst->remote_addr.ip_addr),
          inst->minpoll);
    }

    /* Stop ongoing burst */
    if (inst->opmode == MD_BURST_WAS_OFFLINE || inst->opmode == MD_BURST_WAS_ONLINE) {
      inst->burst_good_samples_to_go = 0;
      LOG(LOGS_WARN, LOGF_NtpCore, "Received KoD RATE from %s, burst sampling stopped",
          UTI_IPToString(&inst->remote_addr.ip_addr));
    }

    requeue_transmit = 1;
  }

  if (valid_packet) {
    inst->remote_poll = message->poll;
    inst->remote_stratum = message->stratum;
    inst->tx_count = 0;
    SRC_UpdateReachability(inst->source, 1);

    if (good_packet) {
      /* Do this before we accumulate a new sample into the stats registers, obviously */
      estimated_offset = SRC_PredictOffset(inst->source, &sample_time);

      SRC_AccumulateSample(inst->source,
                           &sample_time,
                           offset, delay, dispersion,
                           root_delay, root_dispersion,
                           message->stratum > inst->min_stratum ?
                             message->stratum : inst->min_stratum,
                           (NTP_Leap) pkt_leap);

      SRC_SelectSource(inst->source);

      /* Now examine the registers.  First though, if the prediction is
         not even within +/- the peer distance of the peer, we are clearly
         not tracking the peer at all well, so we back off the sampling
         rate depending on just how bad the situation is. */
      error_in_estimate = fabs(-offset - estimated_offset);

      /* Now update the polling interval */
      adjust_poll(inst, get_poll_adj(inst, error_in_estimate, distance));

      /* If we're in burst mode, check whether the burst is completed and
         revert to the previous mode */
      switch (inst->opmode) {
        case MD_BURST_WAS_ONLINE:
        case MD_BURST_WAS_OFFLINE:
          --inst->burst_good_samples_to_go;
          if (inst->burst_good_samples_to_go <= 0) {
            if (inst->opmode == MD_BURST_WAS_ONLINE)
              inst->opmode = MD_ONLINE;
            else
              take_offline(inst);
          }
          break;
        default:
          break;
      }
    } else {
      /* Slowly increase the polling interval if we can't get good packet */
      adjust_poll(inst, 0.1);
    }

    /* If in client mode, no more packets are expected to be coming from the
       server and the socket can be closed */
    close_client_socket(inst);

    requeue_transmit = 1;
  }

  /* And now, requeue the timer. */
  if (requeue_transmit && inst->opmode != MD_OFFLINE) {
    delay_time = get_transmit_delay(inst, 0, local_interval);

    if (kod_rate) {
      /* Back off for a while */
      delay_time += (double) (4 * (1UL << inst->minpoll));
    }

    /* Get rid of old timeout and start a new one */
    assert(inst->timer_running);
    restart_timeout(inst, delay_time);
  }

  /* Do measurement logging */
  if (logfileid != -1) {
    LOG_FileWrite(logfileid, "%s %-15s %1c %2d %1d%1d%1d %1d%1d%1d %1d%1d%1d%d  %2d %2d %4.2f %10.3e %10.3e %10.3e %10.3e %10.3e",
            UTI_TimeToLogForm(sample_time.tv_sec),
            UTI_IPToString(&inst->remote_addr.ip_addr),
            sync_stats[pkt_leap],
            message->stratum,
            test1, test2, test3, test5, test6, test7, testA, testB, testC, testD,
            inst->local_poll, inst->remote_poll,
            inst->poll_score,
            offset, delay, dispersion,
            pkt_root_delay, pkt_root_dispersion);
  }            

  return valid_packet;
}

/* ================================================== */
/* From RFC 5905, the standard handling of received packets, depending
   on the mode of the packet and of the source, is :

   +------------------+---------------------------------------+
   |                  |              Packet Mode              |
   +------------------+-------+-------+-------+-------+-------+
   | Association Mode |   1   |   2   |   3   |   4   |   5   |
   +------------------+-------+-------+-------+-------+-------+
   | No Association 0 | NEWPS | DSCRD | FXMIT | MANY  | NEWBC |
   | Symm. Active   1 | PROC  | PROC  | DSCRD | DSCRD | DSCRD |
   | Symm. Passive  2 | PROC  | ERR   | DSCRD | DSCRD | DSCRD |
   | Client         3 | DSCRD | DSCRD | DSCRD | PROC  | DSCRD |
   | Server         4 | DSCRD | DSCRD | DSCRD | DSCRD | DSCRD |
   | Broadcast      5 | DSCRD | DSCRD | DSCRD | DSCRD | DSCRD |
   | Bcast Client   6 | DSCRD | DSCRD | DSCRD | DSCRD | PROC  |
   +------------------+-------+-------+-------+-------+-------+

   Association mode 0 is implemented in NCR_ProcessUnknown(), other modes
   in NCR_ProcessKnown().

   Broadcast, manycast and ephemeral symmetric passive associations are not
   supported yet.
 */

/* ================================================== */
/* This routine is called when a new packet arrives off the network,
   and it relates to a source we have an ongoing protocol exchange with */

int
NCR_ProcessKnown
(NTP_Packet *message,           /* the received message */
 struct timeval *now,           /* timestamp at time of receipt */
 double now_err,
 NCR_Instance inst,             /* the instance record for this peer/server */
 NTP_Local_Address *local_addr, /* the receiving address */
 int length                     /* the length of the received packet */
 )
{
  int pkt_mode, proc_packet, proc_as_unknown, log_peer_access;

  if (!check_packet_format(message, length))
    return 0;

  pkt_mode = NTP_LVM_TO_MODE(message->lvm);
  proc_packet = 0;
  proc_as_unknown = 0;
  log_peer_access = 0;

  /* Now, depending on the mode we decide what to do */
  switch (pkt_mode) {
    case MODE_ACTIVE:
      switch (inst->mode) {
        case MODE_ACTIVE:
          /* Ordinary symmetric peering */
          log_peer_access = 1;
          proc_packet = 1;
          break;
        case MODE_PASSIVE:
          /* In this software this case should not arise, we don't
             support unconfigured peers */
          break;
        case MODE_CLIENT:
          /* This is where we have the remote configured as a server and he has
             us configured as a peer, process as from an unknown source */
          proc_as_unknown = 1;
          break;
        default:
          /* Discard */
          break;
      }
      break;

    case MODE_PASSIVE:
      switch (inst->mode) {
        case MODE_ACTIVE:
          /* This would arise if we have the remote configured as a peer and
             he does not have us configured */
          log_peer_access = 1;
          proc_packet = 1;
          break;
        case MODE_PASSIVE:
          /* Error condition in RFC 5905 */
          break;
        default:
          /* Discard */
          break;
      }
      break;

    case MODE_CLIENT:
      /* If message is client mode, we just respond with a server mode
         packet, regardless of what we think the remote machine is
         supposed to be.  However, even though this is a configured
         peer or server, we still implement access restrictions on
         client mode operation.

         This copes with the case for an isolated network where one
         machine is set by eye and is used as the master, with the
         other machines pointed at it.  If the master goes down, we
         want to be able to reset its time at startup by relying on
         one of the secondaries to flywheel it. The behaviour coded here
         is required in the secondaries to make this possible. */

      proc_as_unknown = 1;
      break;

    case MODE_SERVER:
      /* Ignore presend reply */
      if (inst->presend_done)
        break;

      switch (inst->mode) {
        case MODE_CLIENT:
          /* Standard case where he's a server and we're the client */
          proc_packet = 1;
          break;
        default:
          /* Discard */
          break;
      }
      break;

    case MODE_BROADCAST:
      /* Just ignore these */
      break;

    default:
      /* Obviously ignore */
      break;
  }

  if (log_peer_access)
    CLG_LogNTPPeerAccess(&inst->remote_addr.ip_addr, now->tv_sec);

  if (proc_packet) {
    /* Check if the reply was received by the socket that sent the request */
    if (local_addr->sock_fd != inst->local_addr.sock_fd) {
      DEBUG_LOG(LOGF_NtpCore,
                "Packet received by wrong socket %d (expected %d)",
                local_addr->sock_fd, inst->local_addr.sock_fd);
      return 0;
    }

    /* Ignore packets from offline sources */
    if (inst->opmode == MD_OFFLINE || inst->tx_suspended) {
      DEBUG_LOG(LOGF_NtpCore, "Packet from offline source");
      return 0;
    }

    return receive_packet(message, now, now_err, inst, local_addr, length);
  } else if (proc_as_unknown) {
    NCR_ProcessUnknown(message, now, now_err, &inst->remote_addr,
                       local_addr, length);
    /* It's not a reply to our request, don't return success */
    return 0;
  } else {
    DEBUG_LOG(LOGF_NtpCore, "NTP packet discarded pkt_mode=%d our_mode=%d",
              pkt_mode, inst->mode);
    return 0;
  }
}

/* ================================================== */
/* This routine is called when a new packet arrives off the network,
   and it relates to a source we don't know (not our server or peer) */

void
NCR_ProcessUnknown
(NTP_Packet *message,           /* the received message */
 struct timeval *now,           /* timestamp at time of receipt */
 double now_err,                /* assumed error in the timestamp */
 NTP_Remote_Address *remote_addr,
 NTP_Local_Address *local_addr,
 int length                     /* the length of the received packet */
 )
{
  NTP_Mode pkt_mode, my_mode;
  int has_auth, valid_auth;
  uint32_t key_id;

  /* Ignore the packet if it wasn't received by server socket */
  if (!NIO_IsServerSocket(local_addr->sock_fd)) {
    DEBUG_LOG(LOGF_NtpCore, "NTP request packet received by client socket %d",
              local_addr->sock_fd);
    return;
  }

  if (!check_packet_format(message, length))
    return;

  if (!ADF_IsAllowed(access_auth_table, &remote_addr->ip_addr)) {
    DEBUG_LOG(LOGF_NtpCore, "NTP packet received from unauthorised host %s port %d",
              UTI_IPToString(&remote_addr->ip_addr),
              remote_addr->port);
    return;
  }

  pkt_mode = NTP_LVM_TO_MODE(message->lvm);

  switch (pkt_mode) {
    case MODE_ACTIVE:
      /* We are symmetric passive, even though we don't ever lock to him */
      my_mode = MODE_PASSIVE;
      CLG_LogNTPPeerAccess(&remote_addr->ip_addr, now->tv_sec);
      break;
    case MODE_CLIENT:
      /* Reply with server packet */
      my_mode = MODE_SERVER;
      CLG_LogNTPClientAccess(&remote_addr->ip_addr, now->tv_sec);
      break;
    default:
      /* Discard */
      DEBUG_LOG(LOGF_NtpCore, "NTP packet discarded pkt_mode=%d", pkt_mode);
      return;
  }

  /* Check if the packet includes MAC that authenticates properly */
  valid_auth = check_packet_auth(message, length, &has_auth, &key_id);

  /* If authentication failed, reply with crypto-NAK */
  if (!valid_auth)
    key_id = 0;

  /* Send a reply.
     - copy the poll value as the client may use it to control its polling
       interval
     - authenticate the packet if the request was authenticated
     - originate timestamp is the client's transmit time
     - don't save our transmit timestamp as we aren't maintaining state about
       this client */
  transmit_packet(my_mode, message->poll, NTP_LVM_TO_VERSION(message->lvm),
                  has_auth, key_id, &message->transmit_ts, now, NULL, NULL,
                  remote_addr, local_addr);
}

/* ================================================== */

void
NCR_SlewTimes(NCR_Instance inst, struct timeval *when, double dfreq, double doffset)
{
  double delta;

  if (inst->local_rx.tv_sec || inst->local_rx.tv_usec)
    UTI_AdjustTimeval(&inst->local_rx, when, &inst->local_rx, &delta, dfreq, doffset);
  if (inst->local_tx.tv_sec || inst->local_tx.tv_usec)
    UTI_AdjustTimeval(&inst->local_tx, when, &inst->local_tx, &delta, dfreq, doffset);
}

/* ================================================== */

void
NCR_TakeSourceOnline(NCR_Instance inst)
{
  switch (inst->opmode) {
    case MD_ONLINE:
      /* Nothing to do */
      break;
    case MD_OFFLINE:
      LOG(LOGS_INFO, LOGF_NtpCore, "Source %s online", UTI_IPToString(&inst->remote_addr.ip_addr));
      inst->opmode = MD_ONLINE;
      NCR_ResetInstance(inst);
      start_initial_timeout(inst);
      break;
    case MD_BURST_WAS_ONLINE:
      /* Will revert */
      break;
    case MD_BURST_WAS_OFFLINE:
      inst->opmode = MD_BURST_WAS_ONLINE;
      LOG(LOGS_INFO, LOGF_NtpCore, "Source %s online", UTI_IPToString(&inst->remote_addr.ip_addr));
      break;
  }
}

/* ================================================== */

void
NCR_TakeSourceOffline(NCR_Instance inst)
{
  switch (inst->opmode) {
    case MD_ONLINE:
      LOG(LOGS_INFO, LOGF_NtpCore, "Source %s offline", UTI_IPToString(&inst->remote_addr.ip_addr));
      take_offline(inst);
      break;
    case MD_OFFLINE:
      break;
    case MD_BURST_WAS_ONLINE:
      inst->opmode = MD_BURST_WAS_OFFLINE;
      LOG(LOGS_INFO, LOGF_NtpCore, "Source %s offline", UTI_IPToString(&inst->remote_addr.ip_addr));
      break;
    case MD_BURST_WAS_OFFLINE:
      break;
  }

}

/* ================================================== */

void
NCR_ModifyMinpoll(NCR_Instance inst, int new_minpoll)
{
  if (new_minpoll < MIN_POLL || new_minpoll > MAX_POLL)
    return;
  inst->minpoll = new_minpoll;
  LOG(LOGS_INFO, LOGF_NtpCore, "Source %s new minpoll %d", UTI_IPToString(&inst->remote_addr.ip_addr), new_minpoll);
  if (inst->maxpoll < inst->minpoll)
    NCR_ModifyMaxpoll(inst, inst->minpoll);
}

/* ================================================== */

void
NCR_ModifyMaxpoll(NCR_Instance inst, int new_maxpoll)
{
  if (new_maxpoll < MIN_POLL || new_maxpoll > MAX_POLL)
    return;
  inst->maxpoll = new_maxpoll;
  LOG(LOGS_INFO, LOGF_NtpCore, "Source %s new maxpoll %d", UTI_IPToString(&inst->remote_addr.ip_addr), new_maxpoll);
  if (inst->minpoll > inst->maxpoll)
    NCR_ModifyMinpoll(inst, inst->maxpoll);
}

/* ================================================== */

void
NCR_ModifyMaxdelay(NCR_Instance inst, double new_max_delay)
{
  inst->max_delay = new_max_delay;
  LOG(LOGS_INFO, LOGF_NtpCore, "Source %s new max delay %f",
      UTI_IPToString(&inst->remote_addr.ip_addr), new_max_delay);
}

/* ================================================== */

void
NCR_ModifyMaxdelayratio(NCR_Instance inst, double new_max_delay_ratio)
{
  inst->max_delay_ratio = new_max_delay_ratio;
  LOG(LOGS_INFO, LOGF_NtpCore, "Source %s new max delay ratio %f",
      UTI_IPToString(&inst->remote_addr.ip_addr), new_max_delay_ratio);
}

/* ================================================== */

void
NCR_ModifyMaxdelaydevratio(NCR_Instance inst, double new_max_delay_dev_ratio)
{
  inst->max_delay_dev_ratio = new_max_delay_dev_ratio;
  LOG(LOGS_INFO, LOGF_NtpCore, "Source %s new max delay dev ratio %f",
      UTI_IPToString(&inst->remote_addr.ip_addr), new_max_delay_dev_ratio);
}

/* ================================================== */

void
NCR_ModifyMinstratum(NCR_Instance inst, int new_min_stratum)
{
  inst->min_stratum = new_min_stratum;
  LOG(LOGS_INFO, LOGF_NtpCore, "Source %s new minstratum %d",
      UTI_IPToString(&inst->remote_addr.ip_addr), new_min_stratum);
}

/* ================================================== */

void
NCR_ModifyPolltarget(NCR_Instance inst, int new_poll_target)
{
  inst->poll_target = new_poll_target;
  LOG(LOGS_INFO, LOGF_NtpCore, "Source %s new polltarget %d",
      UTI_IPToString(&inst->remote_addr.ip_addr), new_poll_target);
}

/* ================================================== */

void
NCR_InitiateSampleBurst(NCR_Instance inst, int n_good_samples, int n_total_samples)
{

  if (inst->mode == MODE_CLIENT) {

    /* We want to prevent burst mode being used on symmetric active
       associations - it will play havoc with the peer's sampling
       strategy. (This obviously relies on us having the peer
       configured that way if he has us configured symmetric active -
       but there's not much else we can do.) */

    switch (inst->opmode) {
      case MD_BURST_WAS_OFFLINE:
      case MD_BURST_WAS_ONLINE:
        /* If already burst sampling, don't start again */
        break;

      case MD_ONLINE:
      case MD_OFFLINE:
        inst->opmode = inst->opmode == MD_ONLINE ?
          MD_BURST_WAS_ONLINE : MD_BURST_WAS_OFFLINE;
        inst->burst_good_samples_to_go = n_good_samples;
        inst->burst_total_samples_to_go = n_total_samples;
        start_initial_timeout(inst);
        break;
      default:
        assert(0);
        break;
    }
  }

}

/* ================================================== */

void
NCR_ReportSource(NCR_Instance inst, RPT_SourceReport *report, struct timeval *now)
{
  report->poll = inst->local_poll;

  switch (inst->mode) {
    case MODE_CLIENT:
      report->mode = RPT_NTP_CLIENT;
      break;
    case MODE_ACTIVE:
      report->mode = RPT_NTP_PEER;
      break;
    default:
      assert(0);
  }
}

/* ================================================== */

int
NCR_AddAccessRestriction(IPAddr *ip_addr, int subnet_bits, int allow, int all)
 {
  ADF_Status status;

  if (allow) {
    if (all) {
      status = ADF_AllowAll(access_auth_table, ip_addr, subnet_bits);
    } else {
      status = ADF_Allow(access_auth_table, ip_addr, subnet_bits);
    }
  } else {
    if (all) {
      status = ADF_DenyAll(access_auth_table, ip_addr, subnet_bits);
    } else {
      status = ADF_Deny(access_auth_table, ip_addr, subnet_bits);
    }
  }

  if (status != ADF_SUCCESS)
    return 0;

  /* Keep server sockets open only when an address allowed */
  if (allow) {
    NTP_Remote_Address remote_addr;

    if (server_sock_fd4 == INVALID_SOCK_FD &&
        ADF_IsAnyAllowed(access_auth_table, IPADDR_INET4)) {
      remote_addr.ip_addr.family = IPADDR_INET4;
      server_sock_fd4 = NIO_OpenServerSocket(&remote_addr);
    }
    if (server_sock_fd6 == INVALID_SOCK_FD &&
        ADF_IsAnyAllowed(access_auth_table, IPADDR_INET6)) {
      remote_addr.ip_addr.family = IPADDR_INET6;
      server_sock_fd6 = NIO_OpenServerSocket(&remote_addr);
    }
  } else {
    if (server_sock_fd4 != INVALID_SOCK_FD &&
        !ADF_IsAnyAllowed(access_auth_table, IPADDR_INET4)) {
      NIO_CloseServerSocket(server_sock_fd4);
      server_sock_fd4 = INVALID_SOCK_FD;
    }
    if (server_sock_fd6 != INVALID_SOCK_FD &&
        !ADF_IsAnyAllowed(access_auth_table, IPADDR_INET6)) {
      NIO_CloseServerSocket(server_sock_fd6);
      server_sock_fd6 = INVALID_SOCK_FD;
    }
  }

  return 1;
}

/* ================================================== */

int
NCR_CheckAccessRestriction(IPAddr *ip_addr)
{
  return ADF_IsAllowed(access_auth_table, ip_addr);
}

/* ================================================== */

void
NCR_IncrementActivityCounters(NCR_Instance inst, int *online, int *offline,
                              int *burst_online, int *burst_offline)
{
  switch (inst->opmode) {
    case MD_BURST_WAS_OFFLINE:
      ++*burst_offline;
      break;
    case MD_BURST_WAS_ONLINE:
      ++*burst_online;
      break;
    case MD_ONLINE:
      ++*online;
      break;
    case MD_OFFLINE:
      ++*offline;
      break;
    default:
      assert(0);
      break;
  }
}

/* ================================================== */

NTP_Remote_Address *
NCR_GetRemoteAddress(NCR_Instance inst) 
{
  return &inst->remote_addr;
}

/* ================================================== */

int NCR_IsSyncPeer(NCR_Instance inst)
{
  return SRC_IsSyncPeer(inst->source);
}

/* ================================================== */

static void
broadcast_timeout(void *arg)
{
  BroadcastDestination *destination;
  NTP_int64 orig_ts;
  struct timeval recv_ts;

  destination = ARR_GetElement(broadcasts, (long)arg);

  orig_ts.hi = 0;
  orig_ts.lo = 0;
  recv_ts.tv_sec = 0;
  recv_ts.tv_usec = 0;

  transmit_packet(MODE_BROADCAST, 6 /* FIXME: should this be log2(interval)? */,
                  NTP_VERSION, 0, 0, &orig_ts, &recv_ts, NULL, NULL,
                  &destination->addr, &destination->local_addr);

  /* Requeue timeout.  We don't care if interval drifts gradually. */
  SCH_AddTimeoutInClass(destination->interval, SAMPLING_SEPARATION, SAMPLING_RANDOMNESS,
                        SCH_NtpBroadcastClass, broadcast_timeout, arg);
}

/* ================================================== */

void
NCR_AddBroadcastDestination(IPAddr *addr, unsigned short port, int interval)
{
  BroadcastDestination *destination;

  destination = (BroadcastDestination *)ARR_GetNewElement(broadcasts);

  destination->addr.ip_addr = *addr;
  destination->addr.port = port;
  destination->local_addr.ip_addr.family = IPADDR_UNSPEC;
  destination->local_addr.sock_fd = NIO_OpenServerSocket(&destination->addr);
  destination->interval = interval;

  SCH_AddTimeoutInClass(destination->interval, SAMPLING_SEPARATION, SAMPLING_RANDOMNESS,
                        SCH_NtpBroadcastClass, broadcast_timeout,
                        (void *)(long)(ARR_GetSize(broadcasts) - 1));
}<|MERGE_RESOLUTION|>--- conflicted
+++ resolved
@@ -1152,21 +1152,10 @@
      measurement in seconds */
   double error_in_estimate;
 
-<<<<<<< HEAD
   double delay_time, precision;
   int requeue_transmit;
 
   /* ==================== */
-=======
-  /* ==================== */
-
-  pkt_leap = (message->lvm >> 6) & 0x3;
-  if (pkt_leap == 0x3) {
-    source_is_synchronized = 0;
-  } else {
-    source_is_synchronized = 1;
-  }
->>>>>>> 54bbd2b1
 
   pkt_leap = NTP_LVM_TO_LEAP(message->lvm);
   pkt_refid = ntohl(message->reference_id);
@@ -1228,30 +1217,17 @@
       kod_rate = 1;
   }
 
-<<<<<<< HEAD
-  /* Regardless of any validity checks we apply, we are required to
-     save these fields from the packet into the ntp source instance record.
-     Note we can't do this assignment before test 1 has been carried out. */
-  inst->remote_orig = message->transmit_ts;
-  inst->local_rx = *now;
+  /* The transmit timestamp and local receive timestamp must not be saved when
+     the authentication test failed to prevent denial-of-service attacks on
+     symmetric associations using authentication */
+  if (test5) {
+    inst->remote_orig = message->transmit_ts;
+    inst->local_rx = *now;
+  }
 
   /* This protects against replay of the last packet we sent */
   if (test2)
     inst->local_ntp_tx.hi = inst->local_ntp_tx.lo = 0;
-=======
-  /* Test 3 requires that pkt.org != 0 and pkt.rec != 0.  If
-     either of these are true it means the association is not properly
-     'up'. */
-  
-  if (((message->originate_ts.hi == 0) && (message->originate_ts.lo == 0)) ||
-      ((message->receive_ts.hi == 0) && (message->receive_ts.lo == 0))) {
-    test3 = 0; /* Failed */
-  } else {
-    test3 = 1; /* Success */
-  }
-
-  SRC_GetFrequencyRange(inst->source, &source_freq_lo, &source_freq_hi);
->>>>>>> 54bbd2b1
 
   if (valid_packet) {
     precision = LCL_GetSysPrecisionAsQuantum();
@@ -1321,7 +1297,6 @@
     testA = testB = testC = testD = 0;
   }
   
-<<<<<<< HEAD
   /* The packet is considered good for synchronisation if
      the additional tests passed */
   good_packet = testA && testB && testC && testD;
@@ -1346,171 +1321,6 @@
             kod_rate, valid_packet, good_packet);
 
   requeue_transmit = 0;
-=======
-  peer_distance = epsilon + 0.5 * fabs(delta);
-  
-  /* Test 4 requires that the round trip delay to the source and the
-     source (RFC1305 'peer') dispersion are less than a cutoff value */
-
-  if ((fabs(delta) >= NTP_MAX_DISPERSION) ||
-      (epsilon >= NTP_MAX_DISPERSION)) {
-    test4 = 0; /* Failed */
-  } else {
-    test4 = 1; /* Success */
-  }
-
-  /* Test 4a (additional to RFC1305) requires that the round trip
-     delay is less than an administrator-defined value */
-
-  if (fabs(delta) > inst->max_delay) {
-    test4a = 0; /* Failed */
-  } else {
-    test4a = 1; /* Success */
-  }
-
-  /* Test 4b (additional to RFC1305) requires that the ratio of the
-     round trip delay to the minimum one currently in the stats data
-     register is less than an administrator-defined value */
-
-  if (inst->max_delay_ratio > 1.0 &&
-      fabs(delta/SRC_MinRoundTripDelay(inst->source)) > inst->max_delay_ratio) {
-    test4b = 0; /* Failed */
-  } else {
-    test4b = 1; /* Success */
-  }
-
-  /* Test 4c (additional to RFC1305) requires that the ratio of the
-     increase in delay from the minimum one in the stats data register to
-     the standard deviation of the offsets in the register is less than an
-     administrator-defined value or the difference between measured offset
-     and predicted offset is larger than the increase in delay */
-  if (!SRC_IsGoodSample(inst->source, -theta, fabs(delta),
-        inst->max_delay_dev_ratio, LCL_GetMaxClockError(), &sample_time)) {
-    test4c = 0; /* Failed */
-  } else {
-    test4c = 1; /* Success */
-  }
-
-  /* Test 5 relates to authentication. */
-  if (inst->do_auth) {
-    if (auth_len > 0) {
-      auth_key_id = ntohl(message->auth_keyid);
-      test5 = check_packet_auth(message, auth_key_id, auth_len);
-    } else {
-      /* If we expect authenticated info from this peer/server and the packet
-         doesn't have it, it's got to fail */
-      test5 = 0;
-    }
-  } else {
-    /* If the peer or server sends us an authenticated frame, but
-       we're not bothered about whether he authenticates or not, just
-       ignore the test. */
-    test5 = 1;
-  }
-
-  /* Test 6 checks that (i) the remote clock is synchronised (ii) the
-     transmit timestamp is not before the time it was synchronized (clearly
-     bogus if it is), and (iii) that it was not synchronised too long ago
-     */
-  UTI_Int64ToTimeval(&message->reference_ts, &remote_reference_tv);
-  if ((!source_is_synchronized) ||
-      (UTI_CompareTimevals(&remote_reference_tv, &remote_transmit_tv) == 1) ||
-      ((remote_reference_tv.tv_sec + NTP_MAXAGE - remote_transmit_tv.tv_sec) < 0)) {
-    test6 = 0; /* Failed */
-  } else {
-    test6 = 1; /* Succeeded */
-  }
-
-  /* (WGU) Set stratum to greater than any valid if incoming is 0 */
-  /* as per the NPT v4 documentation*/
-  if (message->stratum <= NTP_INVALID_STRATUM) {
-    message->stratum = NTP_MAX_STRATUM + 1;
-  }
-
-  /* Increase stratum to the configured minimum */
-  if (message->stratum < inst->min_stratum) {
-    message->stratum = inst->min_stratum;
-  }
-
-  /* Test 7i checks that the stratum in the packet is valid */
-  if (message->stratum > NTP_MAX_STRATUM) {
-    test7i = 0; /* Failed */
-  } else {
-    test7i = 1;
-  }
-
-  /* Test 7ii checks that the stratum in the packet is not higher than ours */
-  if (message->stratum > REF_GetOurStratum()) {
-    test7ii = 0; /* Failed */
-  } else {
-    test7ii = 1;
-  }
-
-  test7 = test7i && test7ii;
-
-  /* Test 8 checks that the root delay and dispersion quoted in 
-     the packet are appropriate */
-  if ((pkt_root_delay >= NTP_MAX_DISPERSION) ||
-      (pkt_root_dispersion >= NTP_MAX_DISPERSION)) {
-    test8 = 0; /* Failed */
-  } else {
-    test8 = 1;
-  }
-
-  /* Check for Kiss-of-Death */
-  if (!test7i && !source_is_synchronized) {
-      if (!memcmp(&message->reference_id, "RATE", 4))
-        kod_rate = 1;
-  }
-
-  /* The transmit timestamp and local receive timestamp must not be saved when
-     the authentication test failed to prevent denial-of-service attacks on
-     symmetric associations using authentication */
-  if (test5) {
-    inst->remote_orig = message->transmit_ts;
-    inst->local_rx = *now;
-  }
-
-  valid_kod = test1 && test2 && test5;
-
-  valid_data = test1 && test2 && test3 && test4 && test4a && test4b;
-  good_data = valid_data && test4c;
-  valid_header = test5 && test6 && test7i && test8;
-  good_header = valid_header && test7ii;
-
-  root_delay = pkt_root_delay + fabs(delta);
-  root_dispersion = pkt_root_dispersion + epsilon;
-
-  DEBUG_LOG(LOGF_NtpCore, "lvm=%o stratum=%d poll=%d prec=%d",
-      message->lvm, message->stratum, message->poll, message->precision);
-  DEBUG_LOG(LOGF_NtpCore, "Root delay=%08x (%f), dispersion=%08x (%f)",
-      message->root_delay, pkt_root_delay, message->root_dispersion, pkt_root_dispersion);
-  DEBUG_LOG(LOGF_NtpCore, "Ref id=[%x], ref_time=%08x.%08x [%s]",
-      ntohl(message->reference_id),
-      message->reference_ts.hi, message->reference_ts.lo,
-      UTI_TimestampToString(&message->reference_ts));
-  DEBUG_LOG(LOGF_NtpCore, "Originate=%08x.%08x [%s]",
-      message->originate_ts.hi, message->originate_ts.lo,
-      UTI_TimestampToString(&message->originate_ts));
-  DEBUG_LOG(LOGF_NtpCore, "Message receive=%08x.%08x [%s]",
-      message->receive_ts.hi, message->receive_ts.lo,
-      UTI_TimestampToString(&message->receive_ts));
-
-  DEBUG_LOG(LOGF_NtpCore, "Transmit=%08x.%08x [%s]",
-      message->transmit_ts.hi, message->transmit_ts.lo,
-      UTI_TimestampToString(&message->transmit_ts));
-
-  DEBUG_LOG(LOGF_NtpCore, "theta=%f delta=%f epsilon=%f root_delay=%f root_dispersion=%f",
-      theta, delta, epsilon, root_delay, root_dispersion);
-
-  DEBUG_LOG(LOGF_NtpCore, "test1=%d test2=%d test3=%d test4=%d valid_data=%d good_data=%d",
-      test1, test2, test3, test4, valid_data, good_data);
-
-  DEBUG_LOG(LOGF_NtpCore, "test5=%d test6=%d test7=%d test8=%d valid_header=%d good_header=%d",
-      test5, test6, test7, test8, valid_header, good_header);
-
-  DEBUG_LOG(LOGF_NtpCore, "kod_rate=%d valid_kod=%d", kod_rate, valid_kod);
->>>>>>> 54bbd2b1
 
   /* Reduce polling rate if KoD RATE was received */
   if (kod_rate) {
